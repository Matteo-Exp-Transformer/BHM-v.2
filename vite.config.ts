--- conflicted
+++ resolved
@@ -106,69 +106,6 @@
     rollupOptions: {
       output: {
         manualChunks: {
-<<<<<<< HEAD
-          // Core React libraries
-          react: ['react', 'react-dom'],
-
-          // Router
-          router: ['react-router-dom'],
-
-          // Auth
-          auth: ['@clerk/clerk-react'],
-
-          // State management
-          state: ['@tanstack/react-query', 'zustand'],
-
-          // Database
-          supabase: ['@supabase/supabase-js'],
-
-          // Calendar library (large)
-          calendar: [
-            '@fullcalendar/core',
-            '@fullcalendar/react',
-            '@fullcalendar/daygrid',
-            '@fullcalendar/timegrid',
-            '@fullcalendar/interaction',
-            '@fullcalendar/list'
-          ],
-
-          // Charts
-          charts: ['chart.js', 'react-chartjs-2'],
-
-          // PDF generation
-          pdf: ['jspdf'],
-
-          // Forms
-          forms: ['react-hook-form', '@hookform/resolvers', 'zod'],
-
-          // Icons and UI
-          ui: ['lucide-react'],
-
-          // Date utilities
-          dates: ['date-fns'],
-
-          // Toast notifications
-          notifications: ['react-toastify'],
-
-          // Monitoring
-          monitoring: ['@sentry/react']
-        }
-      }
-    },
-    // Enable tree shaking
-    minify: 'terser',
-    terserOptions: {
-      compress: {
-        drop_console: true,
-        drop_debugger: true,
-        pure_funcs: ['console.log', 'console.info', 'console.debug']
-      }
-    },
-    // Source maps for production debugging
-    sourcemap: false,
-    // Chunk size warning at 800kb instead of 500kb
-    chunkSizeWarningLimit: 800
-=======
           // Vendor chunks
           'react-vendor': ['react', 'react-dom'],
           'router-vendor': ['react-router-dom'],
@@ -205,6 +142,5 @@
       }
     },
     chunkSizeWarningLimit: 1000,
->>>>>>> 64511b62
   },
 })